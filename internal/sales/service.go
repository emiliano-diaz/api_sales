package sales

import (
	"errors"
	"fmt"
	"math/rand"
	"net/http"
	"strings"
	"time"

	"github.com/google/uuid"
	"go.uber.org/zap"
	"resty.dev/v3"
)

// --- Nuevas estructuras para la comunicación con la API de usuarios ---

// User representa la estructura esperada de la respuesta de la API de usuarios.
// Ajusta esto si tu API de usuarios devuelve otros campos relevantes (ej. IsActive, IsBlocked, etc.).
type User struct {
	ID   string `json:"id"`
	Name string `json:"name"`
	// Agrega otros campos que la API de usuarios pueda devolver y que necesites
	// Por ejemplo:
	// IsActive bool `json:"is_active"`
	// Status   string `json:"status"`
}

// UserClient es un cliente para interactuar con el servicio de usuarios.
type UserClient struct {
	baseURL string
	client  *resty.Client
}

// NewUserClient crea una nueva instancia de UserClient.
func NewUserClient(baseURL string) *UserClient {
	return &UserClient{
		baseURL: baseURL,
		client:  resty.New(), // Inicializa el cliente Resty
	}
}

// GetUserByID hace una petición GET al servicio de usuarios para verificar si un usuario existe.
func (uc *UserClient) GetUserByID(userID string) (*User, error) {
	// Construye la URL completa. Por ejemplo: "http://localhost:8080/users/123"
	url := fmt.Sprintf("%s/%s", uc.baseURL, userID)

	// Prepara la respuesta esperada por Resty
	var user User

	resp, err := uc.client.R().
		SetResult(&user). // Resty intentará decodificar el JSON de la respuesta en la variable 'user'
		Get(url)

	if err != nil {
		// Error de red, timeout, etc.
		return nil, fmt.Errorf("error al hacer la petición al servicio de usuarios: %w", err)
	}

	// Manejo de los códigos de estado HTTP
	switch resp.StatusCode() {
	case http.StatusOK:
		// Si es 200 OK, el usuario existe y la respuesta JSON está en 'user'
		return &user, nil
	case http.StatusNotFound:
		// Si es 404 Not Found, el usuario no existe
<<<<<<< HEAD
		return nil, errors.New("user not found") // Retorna un error específico
=======
		return nil, fmt.Errorf("usuario no encontrado") // Retorna un error específico
>>>>>>> 9a7ebc1c
	default:
		// Cualquier otro código de estado inesperado
		return nil, fmt.Errorf("el servicio de usuarios devolvió un estado inesperado (%d): %s", resp.StatusCode(), resp.String())
	}
}

// ----------------------------------------------------------------------

// Error para transiciones inválidas
var ErrInvalidTransition = errors.New("invalid status transition")

// Error para estados inválidos
var ErrInvalidStatus = errors.New("invalid status value")

// Service provides high-level sales management operations on a Storage backend.
type Service struct {
	storage    Storage
	logger     *zap.Logger
	userClient *UserClient // ¡Agregamos el cliente de usuarios al servicio!

}

// Metadata para la respuesta de búsqueda
type SalesMetadata struct {
	Quantity    int     `json:"quantity"`
	Approved    int     `json:"approved"`
	Rejected    int     `json:"rejected"`
	Pending     int     `json:"pending"`
	TotalAmount float64 `json:"total_amount"`
}

// NewService creates a new Service.
// Ahora recibe el UserClient para inyectar la dependencia.
func NewService(storage Storage, logger *zap.Logger, userAPIURL string) *Service { // userAPIURL es la URL base del servicio de usuarios
	if logger == nil {
		logger, _ = zap.NewProduction()
		defer logger.Sync() // flushes buffer, if any
	}

	return &Service{
		storage:    storage,
		logger:     logger,
		userClient: NewUserClient(userAPIURL), // Inicializa el cliente de usuarios aquí
	}
}

// CreateSale handles the creation of a new sale.
func (s *Service) CreateSale(userID string, amount float64) (*Sale, error) {
	if amount <= 0 {
		return nil, fmt.Errorf("amount must be greater than zero")
	}

	/*
		// Validar que el usuario existe llamando a la API de usuarios
		userExists, err := s.validateUser(userID)
		if err != nil {
			s.logger.Error("error validating user", zap.String("user_id", userID), zap.Error(err))
			//return nil, fmt.Errorf("error validating user: %w", err)
			return nil, fmt.Errorf("error validating user")
		}
		if !userExists {
			return nil, fmt.Errorf("user not found")
		}
	*/

	// Ahora usamos el UserClient inyectado en el Service
	user, err := s.userClient.GetUserByID(userID)
	if err != nil {
		// GetUserByID ya retorna un error específico si no encuentra el usuario.
		// Aquí manejamos errores de comunicación o "usuario no encontrado"
		s.logger.Error("error al validar usuario con el servicio externo", zap.String("user_id", userID), zap.Error(err))

		// Podemos ser más específicos en el mensaje de error al cliente si queremos
		if strings.Contains(err.Error(), "usuario no encontrado") { // Compara si el error es de usuario no encontrado
			return nil, fmt.Errorf("user not found")
		}

		return nil, fmt.Errorf("error validating user")
	}

	fmt.Printf("Usuario %s encontrado y validado: %v\n", userID, user) // Solo para depuración

	sale := &Sale{
		ID:        uuid.NewString(),
		UserID:    userID,
		Amount:    amount,
		Status:    getRandomStatus(),
		CreatedAt: time.Now(),
		UpdatedAt: time.Now(),
		Version:   1,
	}

	if err := s.storage.Set(sale); err != nil {
		s.logger.Error("failed to save sale", zap.String("sale_id", sale.ID), zap.Error(err))
		return nil, fmt.Errorf("failed to save sale: %w", err)
	}

	s.logger.Info("sale created", zap.String("sale_id", sale.ID), zap.Any("sale", sale))
	return sale, nil
}

func (s *Service) SearchSale(userID, status string) ([]*Sale, SalesMetadata, error) {

	//0. Validar que el usuario existe llamando a la API de usuarios
	if userID != "" {
		userExists, err := s.userClient.GetUserByID(userID)
		if err != nil {
			s.logger.Error("error validating user", zap.String("user_id", userID), zap.Error(err))
			return nil, SalesMetadata{}, fmt.Errorf("error validating user: %w", err)
		}
		if userExists == nil {
			return nil, SalesMetadata{}, fmt.Errorf("usuario no encontrado: %s", userID)
		}
	}

	// 1. Validar el status
	var parsedStatus string
	if status != "" {
		switch status {
		case "pending":
			parsedStatus = status
		case "rejected":
			parsedStatus = status
		case "approved":
			parsedStatus = status
		default:
			s.logger.Warn("Invalid status filter provided", zap.String("statusFilter", status))
			return nil, SalesMetadata{}, fmt.Errorf("invalid status value")
		}
	}

	// 2. Obtener todas las ventas del storage
	allSales, err := s.storage.GetAll()
	if err != nil {
		s.logger.Error("Failed to get all sales from storage", zap.Error(err))
		return nil, SalesMetadata{}, fmt.Errorf("failed to retrieve sales: %w", err)
	}

	// 3. Filtrar y calcular metadatos

	filteredSales := make([]*Sale, 0)
	metadata := SalesMetadata{}

	for _, sale := range allSales {
		// Filtrar por UserID si se proporciona
		if userID != "" && sale.UserID != userID {
			continue
		}

		// Filtrar por Status si se proporciona
		if status != "" && sale.Status != string(parsedStatus) {
			continue
		}

		// Si pasa los filtros, lo añade a los resultados y actualiza metadatos
		filteredSales = append(filteredSales, sale)

		// Actualizar metadatos
		metadata.Quantity++
		metadata.TotalAmount += sale.Amount
		switch sale.Status { // Convertir a SaleStatus para el switch
		case "approved":
			metadata.Approved++
		case "rejected":
			metadata.Rejected++
		case "pending":
			metadata.Pending++
		}
	}

	s.logger.Info("Sales search completed",
		zap.String("userID_filter", userID),
		zap.String("status_filter", status),
		zap.Int("results_count", len(filteredSales)),
		zap.Any("metadata", metadata),
	)

	return filteredSales, metadata, nil

}

// Modificar el estado de una venta
func (s *Service) UpdateSaleStatus(saleID, newStatus string) (*Sale, error) {
	sale, err := s.storage.Read(saleID)
	if err != nil {
		return nil, ErrNotFound
	}

	if newStatus != "approved" && newStatus != "rejected" {
		return nil, ErrInvalidStatus

	}

	if sale.Status != "pending" {
		return nil, ErrInvalidTransition
	}

	sale.Status = newStatus
	sale.UpdatedAt = time.Now()
	sale.Version++

	if err := s.storage.Set(sale); err != nil {
		s.logger.Error("failed to update sale", zap.String("sale_id", sale.ID), zap.Error(err))
		return nil, err
	}

	return sale, nil
}

func getRandomStatus() string {
	statuses := []string{"pending", "approved", "rejected"}
	randomIndex := rand.Intn(len(statuses))
	return statuses[randomIndex]
}

// ESTO NO;USAR RESTY
func (s *Service) validateUser(userID string) (bool, error) {
	url := fmt.Sprintf("%s/users/http://localhost:8080", userID)
	resp, err := http.Get(url)
	if err != nil {
		return false, fmt.Errorf("error making request to user API: %w", err)
	}
	defer resp.Body.Close()

	if resp.StatusCode == http.StatusOK {
		return true, nil
	} else if resp.StatusCode == http.StatusNotFound {
		return false, nil
	} else {
		return false, fmt.Errorf("user API returned unexpected status: %d", resp.StatusCode)
	}
}<|MERGE_RESOLUTION|>--- conflicted
+++ resolved
@@ -64,11 +64,7 @@
 		return &user, nil
 	case http.StatusNotFound:
 		// Si es 404 Not Found, el usuario no existe
-<<<<<<< HEAD
-		return nil, errors.New("user not found") // Retorna un error específico
-=======
-		return nil, fmt.Errorf("usuario no encontrado") // Retorna un error específico
->>>>>>> 9a7ebc1c
+		return nil, fmt.Errorf("usuario no encontrado: %s", userID) // Retorna un error específico
 	default:
 		// Cualquier otro código de estado inesperado
 		return nil, fmt.Errorf("el servicio de usuarios devolvió un estado inesperado (%d): %s", resp.StatusCode(), resp.String())
