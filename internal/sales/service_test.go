--- conflicted
+++ resolved
@@ -1,7 +1,6 @@
 package sales
 
 import (
-	"errors"
 	"net/http"
 	"net/http/httptest"
 	"testing"
@@ -30,30 +29,20 @@
 
 // TestCreateSale_UserNotFound prueba la creación cuando el usuario no existe.
 func TestCreateSale_UserNotFound(t *testing.T) {
-<<<<<<< HEAD
-	// Creamos un mock de servidor HTTP para simular la API de usuarios.
-	// Este servidor responderá con un 404 Not Found para cualquier petición.
-=======
-	//userServiceURL := "http://localhost:8080/users"
+	userServiceURL := "http://localhost:8080/users"
 	mockStorage := NewLocalStorage()
 	logger := zaptest.NewLogger(t)
 
->>>>>>> 9a7ebc1c
 	mockUserServer := httptest.NewServer(http.HandlerFunc(func(w http.ResponseWriter, r *http.Request) {
 		w.WriteHeader(http.StatusNotFound)
 		// No es necesario escribir un cuerpo JSON para un 404 simple en este test.
 	}))
 	defer mockUserServer.Close() // Asegúrate de cerrar el servidor al finalizar el test.
 
-<<<<<<< HEAD
 	mockStorage := NewLocalStorage()
 	logger := zaptest.NewLogger(t)
-=======
-	svc := NewService(mockStorage, logger, mockUserServer.URL)
->>>>>>> 9a7ebc1c
 
-	// Inicializamos el servicio de ventas utilizando la URL de nuestro mock de servidor.
-	svc := NewService(mockStorage, logger, mockUserServer.URL) // ¡Aquí usamos la URL del mock!
+	svc := NewService(mockStorage, logger, userServiceURL)
 
 	userID := "non-existent-user-123"
 	amount := 100.0
@@ -68,16 +57,8 @@
 	if sale != nil {
 		t.Error("CreateSale returned a sale, expected nil")
 	}
-<<<<<<< HEAD
-
-	// Verificamos que el error sea el específico de "user not found".
-	// Usamos errors.Is para comparar errores de forma robusta.
-	if errors.Is(err, errors.New("user not found")) {
-		t.Errorf("Expected error 'user not found', got '%v'", err)
-=======
-	expectedErr := "user not found"
+	expectedErr := "user with ID 'non-existent-user' not found"
 	if err.Error() != expectedErr {
 		t.Errorf("Expected error containing '%s', got '%s'", expectedErr, err.Error())
->>>>>>> 9a7ebc1c
 	}
 }